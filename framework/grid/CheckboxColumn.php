--- conflicted
+++ resolved
@@ -100,7 +100,6 @@
      */
     protected function renderHeaderCellContent()
     {
-<<<<<<< HEAD
         $name = $this->name;
         if (substr_compare($name, '[]', -2, 2) === 0) {
             $name = substr($name, 0, -2);
@@ -123,13 +122,6 @@
             return parent::renderHeaderCellContent();
         } else {
             return Html::checkbox($name, false, ['class' => 'select-on-check-all']);
-=======
-        if ($this->header !== null || !$this->multiple) {
-            return parent::renderHeaderCellContent();
-        } else {
-            $name = $this->getHeaderCheckBoxName();
-            return Html::checkBox($name, false, ['class' => 'select-on-check-all']);
->>>>>>> 3ee89ac4
         }
     }
 
