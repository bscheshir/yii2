--- conflicted
+++ resolved
@@ -300,27 +300,24 @@
     }
 
     /**
+     * If `useTablePrefix` equals true, then the table name will contain the
+     * prefix format.
+     *
+     * @param string $tableName the table name to generate.
+     * @return string
+     */
+    protected function generateTableName($tableName)
+    {
+        if (!$this->useTablePrefix) {
+            return $tableName;
+        }
+        return '{{%' . $tableName . '}}';
+    }
+
+    /**
      * Parse the command line migration fields
      * @return array parse result with following fields:
      *
-<<<<<<< HEAD
-=======
-     * @param string $tableName the table name to generate.
-     * @return string
-     */
-    protected function generateTableName($tableName)
-    {
-        if (!$this->useTablePrefix) {
-            return $tableName;
-        }
-        return '{{%' . $tableName . '}}';
-    }
-
-    /**
-     * Parse the command line migration fields
-     * @return array parse result with following fields:
-     *
->>>>>>> de3c7d9d
      * - fields: array, parsed fields
      * - foreignKeys: array, detected foreign keys
      *
