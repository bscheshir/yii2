--- conflicted
+++ resolved
@@ -30,11 +30,7 @@
 	</tr>
 <?php
 ksort($types);
-<<<<<<< HEAD
-foreach($types as $i => $class):
-=======
 foreach ($types as $i => $class):
->>>>>>> eb89a856
 ?>
 	<tr>
 		<td><?= $renderer->createTypeLink($class, $class, $class->name) ?></td>
